--- conflicted
+++ resolved
@@ -2,11 +2,7 @@
 import { format } from 'util';
 import { RequireApproval } from '@aws-cdk/cloud-assembly-schema';
 import * as cxapi from '@aws-cdk/cx-api';
-<<<<<<< HEAD
 import { StackSelectionStrategy, ToolkitError, PermissionChangeType, Toolkit, Mode, detectStackDrift, DriftFormatter } from '@aws-cdk/toolkit-lib';
-=======
-import { StackSelectionStrategy, ToolkitError, PermissionChangeType, Toolkit } from '@aws-cdk/toolkit-lib';
->>>>>>> 583bae05
 import type { ToolkitAction, ToolkitOptions } from '@aws-cdk/toolkit-lib';
 import * as chalk from 'chalk';
 import * as chokidar from 'chokidar';
